--- conflicted
+++ resolved
@@ -3,7 +3,6 @@
 import messageCache from '../utils/messageCache';
 import logger from '../utils/logger';
 import { safeJsonParse } from '../utils/json';
-import { getSocketInstance } from './socketService';
 import {
   MessageWithSender,
   SendMessageRequest,
@@ -189,15 +188,6 @@
       logger.error('Error updating message cache:', cacheError);
     }
 
-<<<<<<< HEAD
-    // Emit real-time message to conversation participants
-    try {
-      const io = getSocketInstance();
-      io.emitNewMessage(formattedMessage, conversationId);
-      logger.info(`Real-time message emitted for conversation ${conversationId}`);
-    } catch (socketError) {
-      logger.error('Error emitting real-time message:', socketError);
-=======
     // Emit real-time message
     try {
       const io = getSocketInstance();
@@ -213,7 +203,6 @@
       }
     } catch (socketError) {
       logger.error('❌ MessageService: Error emitting real-time message:', socketError);
->>>>>>> 367f06c7
     }
 
     return {
